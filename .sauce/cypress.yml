apiVersion: v1alpha
kind: cypress
sauce:
  region: us-west-1
  concurrency: 1 # Controls how many suites are executed at the same time (sauce test env only).
  metadata:
    name: Testing Cypress Support
    tags:
      - e2e
      - release team
      - other tag
    build: Release $CI_COMMIT_SHORT_SHA
docker:
  # fileTransfer controls how test files are transferred to the docker container before tests are run (choice: mount|copy).
  # `mount` will mount files and folders into the container. Changes to these files and folders will be reflected on the
  # host as well (and vice versa). However, you may run into permission issues depending on your docker or host settings.
  # In this case the usage of `copy` is advised. `copy` will simply copy files and folders into the container.
  fileTransfer: mount # Defaults to `mount`. Choose between mount|copy.
# Docker image and tag are both determined automatically based on your configuration. However, it's possible to set your
# own custom image or a different tag.
<<<<<<< HEAD
  image: saucelabs/stt-cypress-mocha-node:latest

npm:
  registry: "http://artifactory.inf.las1.saucelabs.net/artifactory/api/npm/all-npm/"
  packages:
    lodash: "4.17.20"

=======
#  image: saucelabs/stt-cypress-mocha-node:v5.6.0
>>>>>>> 8ab16b6f
cypress:
  version: 5.6.0
  configFile: "tests/e2e/cypress.json"  # We determine related files based on the location of the config file.
suites:
  - name: "saucy test"
    browser: "chrome"
    platformName: "Windows 10"
      # screenResolution: "1920x1080"
      # Available resolutions on Windows: '800x600', '1024x768', '1152x864', '1280x768', '1280x800', '1280x960', '1280x1024',
      # '1400x1050', '1440x900', '1600x1200', '1680x1050', '1920x1080', '1920x1200', '2560x1600'
      # If no screenResolution set, it will use 1024x768 by default
    config:
      env:
        hello: world
      testFiles: [ "**/*.*" ] # Cypress native glob support.<|MERGE_RESOLUTION|>--- conflicted
+++ resolved
@@ -18,17 +18,7 @@
   fileTransfer: mount # Defaults to `mount`. Choose between mount|copy.
 # Docker image and tag are both determined automatically based on your configuration. However, it's possible to set your
 # own custom image or a different tag.
-<<<<<<< HEAD
-  image: saucelabs/stt-cypress-mocha-node:latest
-
-npm:
-  registry: "http://artifactory.inf.las1.saucelabs.net/artifactory/api/npm/all-npm/"
-  packages:
-    lodash: "4.17.20"
-
-=======
 #  image: saucelabs/stt-cypress-mocha-node:v5.6.0
->>>>>>> 8ab16b6f
 cypress:
   version: 5.6.0
   configFile: "tests/e2e/cypress.json"  # We determine related files based on the location of the config file.
